--- conflicted
+++ resolved
@@ -160,7 +160,6 @@
           cache-from: type=gha
           cache-to: type=gha,mode=max
 
-<<<<<<< HEAD
   # deploy:
   #   name: Deploy to Oracle Cloud
   #   needs: docker
@@ -191,51 +190,6 @@
   #           docker compose pull
   #           docker compose down
   #           docker compose up -d --remove-orphans
-=======
-  deploy:
-    name: Deploy to Oracle Cloud
-    needs: docker
-    runs-on: ubuntu-latest
-    if: github.ref == 'refs/heads/main'
-    steps:
-      - name: Install Docker on remote server
-        uses: appleboy/ssh-action@v1.0.0
-        with:
-          host: ${{ secrets.SSH_HOST }}
-          username: ${{ secrets.SSH_USER }}
-          key: ${{ secrets.SSH_PRIVATE_KEY }}
-          script: |
-            # Instalar o Docker no Oracle Linux
-            sudo yum -y install yum-utils
-            sudo yum-config-manager --add-repo https://download.docker.com/linux/centos/docker-ce.repo
-            sudo yum -y install docker-ce docker-ce-cli containerd.io
-            sudo systemctl start docker
-            sudo systemctl enable docker
-
-      - name: Checkout repository
-        uses: actions/checkout@v4
-      - name: Copy docker-compose.yml to server
-        uses: appleboy/scp-action@v0.1.7
-        with:
-          host: ${{ secrets.SSH_HOST }}
-          username: ${{ secrets.SSH_USER }}
-          key: ${{ secrets.SSH_PRIVATE_KEY }}
-          source: docker-compose.yml
-          target: /home/${{ secrets.SSH_USER }}/app
-
-      - name: SSH into Oracle and deploy
-        uses: appleboy/ssh-action@v1.0.0
-        with:
-          host: ${{ secrets.SSH_HOST }}
-          username: ${{ secrets.SSH_USER }}
-          key: ${{ secrets.SSH_PRIVATE_KEY }}
-          script: |
-            cd /home/${{ secrets.SSH_USER }}/app
-            docker login ghcr.io -u ${{ github.actor }} -p ${{ secrets.GITHUB_TOKEN }}
-            docker compose pull
-            docker compose down
-            docker compose up -d --remove-orphans
->>>>>>> 1d84f822
       
   #     - name: Verify deployment
   #       uses: appleboy/ssh-action@v1.0.0
